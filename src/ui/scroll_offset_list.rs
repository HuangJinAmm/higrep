--- conflicted
+++ resolved
@@ -5,16 +5,9 @@
     text::Text,
     widgets::{Block, StatefulWidget, Widget},
 };
-<<<<<<< HEAD
-use std::{iter::Iterator };
+use std::{{iter::Iterator }, ops::Sub};
 use unicode_width::UnicodeWidthStr;
 
-=======
-use std::{iter::Iterator, ops::Sub};
-use unicode_width::UnicodeWidthStr;
-
-const NUM_OF_SHOW: usize = 200;
->>>>>>> 1041b44b
 
 #[derive(Default, Debug, Copy, Clone)]
 pub struct ListState {
