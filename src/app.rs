--- conflicted
+++ resolved
@@ -240,7 +240,6 @@
     fn on_text_wrapper(&mut self) {
         self.result_list.toggel_text_wrapper();
     }
-<<<<<<< HEAD
 
     fn jump_to(&mut self, line: usize) {
         self.result_list.jump_to(line);
@@ -249,8 +248,6 @@
     fn jump_to_relative(&mut self, delta: i32) {
         self.result_list.jump_to_relative(delta);
     }
-=======
->>>>>>> 1041b44b
 }
 
 #[cfg_attr(test, mockall::automock)]
